--- conflicted
+++ resolved
@@ -183,10 +183,75 @@
 					resource.TestCheckResourceAttr("swo_alert.test", "notifications.0", "123"),
 					resource.TestCheckResourceAttr("swo_alert.test", "notifications.1", "456"),
 					resource.TestCheckResourceAttr("swo_alert.test", "runbook_link", "https://www.runbooklink.com"),
-<<<<<<< HEAD
 					resource.TestCheckResourceAttr("swo_alert.test", "trigger_delay_seconds", "600"),
-=======
->>>>>>> 7a1058f7
+				),
+			},
+			// Update and Read testing
+			{
+				Config: testMultiConditionAlertResourceConfig("test-acc test_two"),
+				Check: resource.ComposeAggregateTestCheckFunc(
+					resource.TestCheckResourceAttr("swo_alert.test", "name", "test-acc test_two"),
+				),
+			},
+			// Delete testing automatically occurs in TestCase
+		},
+	})
+}
+
+func TestMultiConditionAlertResource(t *testing.T) {
+	resource.Test(t, resource.TestCase{
+		PreCheck:                 func() { testAccPreCheck(t) },
+		ProtoV6ProviderFactories: testAccProtoV6ProviderFactories,
+		IsUnitTest:               true,
+		Steps: []resource.TestStep{
+			// Create and Read testing
+			{
+				Config: testMultiConditionAlertResourceConfig("test-acc Mock Multi Condition Alert Name"),
+				Check: resource.ComposeAggregateTestCheckFunc(
+
+					resource.TestCheckResourceAttr("swo_alert.test", "name", "test-acc Mock Multi Condition Alert Name"),
+					resource.TestCheckResourceAttr("swo_alert.test", "description", ""),
+					resource.TestCheckResourceAttr("swo_alert.test", "severity", "INFO"),
+					resource.TestCheckResourceAttr("swo_alert.test", "enabled", "false"),
+					// Verify actions
+					resource.TestCheckResourceAttr("swo_alert.test", "notification_actions.0.configuration_ids.0", "333:email"),
+					resource.TestCheckResourceAttr("swo_alert.test", "notification_actions.0.configuration_ids.1", "444:msteams"),
+					resource.TestCheckResourceAttr("swo_alert.test", "notification_actions.0.resend_interval_seconds", "600"),
+					// Verify number of conditions.
+					resource.TestCheckResourceAttr("swo_alert.test", "conditions.#", "3"),
+					// Verify the conditions.
+					resource.TestCheckResourceAttr("swo_alert.test", "conditions.0.target_entity_types.0", "Website"),
+					resource.TestCheckResourceAttr("swo_alert.test", "conditions.0.metric_name", "sw.metrics.healthscore"),
+					resource.TestCheckResourceAttr("swo_alert.test", "conditions.0.threshold", "<10"),
+					resource.TestCheckResourceAttr("swo_alert.test", "conditions.0.not_reporting", "false"),
+					resource.TestCheckResourceAttr("swo_alert.test", "conditions.0.duration", "5m"),
+					resource.TestCheckResourceAttr("swo_alert.test", "conditions.0.aggregation_type", "AVG"),
+					resource.TestCheckResourceAttr("swo_alert.test", "conditions.0.entity_ids.0", "e-1521946194448543744"),
+					resource.TestCheckResourceAttr("swo_alert.test", "conditions.0.entity_ids.1", "e-1521947552186691584"),
+					resource.TestCheckResourceAttr("swo_alert.test", "conditions.0.group_by_metric_tag.0", "host.name"),
+
+					resource.TestCheckResourceAttr("swo_alert.test", "conditions.1.target_entity_types.0", "Website"),
+					resource.TestCheckResourceAttr("swo_alert.test", "conditions.1.metric_name", "synthetics.https.response.time"),
+					resource.TestCheckResourceAttr("swo_alert.test", "conditions.1.threshold", ">=3000ms"),
+					resource.TestCheckResourceAttr("swo_alert.test", "conditions.1.not_reporting", "false"),
+					resource.TestCheckResourceAttr("swo_alert.test", "conditions.1.duration", "5m"),
+					resource.TestCheckResourceAttr("swo_alert.test", "conditions.1.aggregation_type", "AVG"),
+					resource.TestCheckResourceAttr("swo_alert.test", "conditions.1.entity_ids.0", "e-1521946194448543744"),
+					resource.TestCheckResourceAttr("swo_alert.test", "conditions.1.entity_ids.1", "e-1521947552186691584"),
+
+					resource.TestCheckResourceAttr("swo_alert.test", "conditions.2.target_entity_types.0", "Website"),
+					resource.TestCheckResourceAttr("swo_alert.test", "conditions.2.metric_name", "synthetics.status"),
+					resource.TestCheckResourceAttr("swo_alert.test", "conditions.2.threshold", ""),
+					resource.TestCheckResourceAttr("swo_alert.test", "conditions.2.not_reporting", "true"),
+					resource.TestCheckResourceAttr("swo_alert.test", "conditions.2.duration", "30m"),
+					resource.TestCheckResourceAttr("swo_alert.test", "conditions.2.aggregation_type", "COUNT"),
+					resource.TestCheckResourceAttr("swo_alert.test", "conditions.2.entity_ids.0", "e-1521946194448543744"),
+					resource.TestCheckResourceAttr("swo_alert.test", "conditions.2.entity_ids.1", "e-1521947552186691584"),
+					resource.TestCheckResourceAttr("swo_alert.test", "conditions.2.group_by_metric_tag.0", "host.name"),
+
+					resource.TestCheckResourceAttr("swo_alert.test", "notifications.0", "123"),
+					resource.TestCheckResourceAttr("swo_alert.test", "notifications.1", "456"),
+					resource.TestCheckResourceAttr("swo_alert.test", "runbook_link", "https://www.runbooklink.com"),
 				),
 			},
 			// Update and Read testing
