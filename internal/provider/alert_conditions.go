package provider

import (
	"log"
	"regexp"
	"strconv"

	swoClient "github.com/solarwinds/swo-client-go/pkg/client"
)

type conditionType string

type ConditionMap struct {
	condition     swoClient.AlertConditionNodeInput
	conditionType conditionType
}

// Builds a simple metric condition.
//
// An example of a simple metric condition tree:
//
//	                       >=
//	            (threshold operator, id=0)
//	                      /  \
//	                    AVG    42
//	     (aggregation, id=1)   (threshold data, id=4)
//	         /    \
//	Metric Field   10m
//	    (id=2)    (duration, id=3)
<<<<<<< HEAD
func (model alertConditionModel) toAlertConditionInputs(conditions []swoClient.AlertConditionNodeInput) []swoClient.AlertConditionNodeInput {

	rootNodeId := 0
=======
func (model alertConditionModel) toAlertConditionInputs(rootNodeId int) []swoClient.AlertConditionNodeInput {

>>>>>>> 2f5b0b52
	thresholdOperatorCondition, thresholdDataCondition := model.toThresholdConditionInputs()
	thresholdOperatorCondition.Id = rootNodeId
	thresholdOperatorCondition.OperandIds = []int{rootNodeId + 1, rootNodeId + 4}

	aggregationCondition := model.toAggregationConditionInput()
	aggregationCondition.Id = rootNodeId + 1
	aggregationCondition.OperandIds = []int{rootNodeId + 2, rootNodeId + 3}

	metricFieldCondition := model.toMetricFieldConditionInput()
	metricFieldCondition.Id = rootNodeId + 2

	durationCondition := model.toDurationConditionInput()
	durationCondition.Id = rootNodeId + 3

	thresholdDataCondition.Id = rootNodeId + 4

	conditions := []swoClient.AlertConditionNodeInput{
		thresholdOperatorCondition,
		aggregationCondition,
		metricFieldCondition,
		durationCondition,
		thresholdDataCondition,
	}

<<<<<<< HEAD
	return append(conditions, conditionsOrdered...)
=======
	return conditions
>>>>>>> 2f5b0b52
}

// Creates the threshold operation and threshold data nodes by either:
//  1. If model.not_reporting=true, operator is set to '=' and value to '0'
//  2. Else, parse the model.threshold string into operator and value
//     Ex:">=3000" -> operator '>=' and value '3000'
func (model *alertConditionModel) toThresholdConditionInputs() (swoClient.AlertConditionNodeInput, swoClient.AlertConditionNodeInput) {
	threshold := model.Threshold.ValueString()
	thresholdOperatorConditions := swoClient.AlertConditionNodeInput{}
	thresholdDataConditions := swoClient.AlertConditionNodeInput{}

	//Not Reporting threshold values
	if model.NotReporting.ValueBool() {

		operator := string(swoClient.AlertOperatorEq)
		thresholdOperatorConditions.Type = string(swoClient.AlertBinaryOperatorType)
		thresholdOperatorConditions.Operator = &operator

		dataValue := "0"
		dataType := GetStringDataType(dataValue)
		thresholdDataConditions.Type = string(swoClient.AlertConstantValueType)
		thresholdDataConditions.DataType = &dataType
		thresholdDataConditions.Value = &dataValue

	} else if threshold != "" {

		regex := regexp.MustCompile(`[\W]+`)
		operator := regex.FindString(threshold)
		//Parses threshold into an operator:(>, <, = ...).

		operatorType, err := swoClient.GetAlertConditionType(operator)
		if err != nil {
			log.Fatal("Threshold operation not found")
		}
		thresholdOperatorConditions.Type = operatorType
		thresholdOperatorConditions.Operator = &operator

		regex = regexp.MustCompile("[0-9]+")
		thresholdValue := regex.FindString(threshold)
		//Parses threshold into numbers:(3000, 200, 10...).

		if thresholdValue != "" {
			dataType := GetStringDataType(thresholdValue)

			thresholdDataConditions.Type = string(swoClient.AlertConstantValueType)
			thresholdDataConditions.DataType = &dataType
			thresholdDataConditions.Value = &thresholdValue
		} else {
			log.Fatal("Threshold value not found")
		}
	} else {
		log.Fatal("Unable to create threshold operation and value")
	}

	return thresholdOperatorConditions, thresholdDataConditions
}

func (model *alertConditionModel) toDurationConditionInput() swoClient.AlertConditionNodeInput {
	durationCondition := swoClient.AlertConditionNodeInput{}

	duration := model.Duration.ValueString()
	dataType := GetStringDataType(duration)

	if duration != "" {
		durationCondition.Type = string(swoClient.AlertConstantValueType)
		durationCondition.DataType = &dataType
		durationCondition.Value = &duration
	}

	return durationCondition
}

func (model *alertConditionModel) toAggregationConditionInput() swoClient.AlertConditionNodeInput {
	aggregationCondition := swoClient.AlertConditionNodeInput{}

	operator := model.AggregationType.ValueString()
	operatorType, err := swoClient.GetAlertConditionType(operator)
	if err != nil {
		log.Fatal("Aggregation operation not found")
	}

	if operator != "" {
		aggregationCondition.Type = operatorType
		aggregationCondition.Operator = &operator
	}

	return aggregationCondition
}

func (model *alertConditionModel) toMetricFieldConditionInput() swoClient.AlertConditionNodeInput {
	metricFieldCondition := swoClient.AlertConditionNodeInput{}
	metricName := model.MetricName.ValueString()

	if metricName != "" {
		metricFieldCondition = swoClient.AlertConditionNodeInput{
			Type:             string(swoClient.AlertMetricFieldType),
			FieldName:        &metricName,
			GroupByMetricTag: model.GroupByMetricTag,
		}

		if len(model.EntityIds) > 0 {
			entityFilter := &swoClient.AlertConditionNodeEntityFilterInput{
				Types: model.TargetEntityTypes,
				Ids:   model.EntityIds,
			}

			metricFieldCondition.EntityFilter = entityFilter
		}

		var includeTags []alertTagsModel
		var excludeTags []alertTagsModel

		if model.IncludeTags != nil {
			includeTags = *model.IncludeTags
		}

		if model.ExcludeTags != nil {
			excludeTags = *model.ExcludeTags
		}

		if len(includeTags) > 0 || len(excludeTags) > 0 {
			metricFieldCondition.MetricFilter = &swoClient.AlertFilterExpressionInput{
				Operation: swoClient.FilterOperationAnd,
			}
		}

		for _, tag := range includeTags {
			propertyName := tag.Name.ValueString()
			metricFilter := swoClient.AlertFilterExpressionInput{
				PropertyName:   &propertyName,
				Operation:      swoClient.FilterOperationIn,
				PropertyValues: tag.Values,
			}

			metricFieldCondition.MetricFilter.Children = append(
				metricFieldCondition.MetricFilter.Children,
				metricFilter,
			)
		}

		for _, tag := range excludeTags {
			propertyName := tag.Name.ValueString()
			metricFilter := swoClient.AlertFilterExpressionInput{
				PropertyName:   &propertyName,
				Operation:      swoClient.FilterOperationIn,
				PropertyValues: tag.Values,
			}

			metricFilterNotOp := swoClient.AlertFilterExpressionInput{
				Operation: swoClient.FilterOperationNot,
			}

			metricFilterNotOp.Children = append(metricFilterNotOp.Children, metricFilter)

			metricFieldCondition.MetricFilter.Children = append(
				metricFieldCondition.MetricFilter.Children,
				metricFilterNotOp,
			)
		}
	}

	return metricFieldCondition
}

func GetStringDataType(s string) string {
	dataType := "string"

	if _, err := strconv.Atoi(s); err == nil {
		dataType = "number"
	}

	return dataType
}<|MERGE_RESOLUTION|>--- conflicted
+++ resolved
@@ -27,14 +27,8 @@
 //	         /    \
 //	Metric Field   10m
 //	    (id=2)    (duration, id=3)
-<<<<<<< HEAD
-func (model alertConditionModel) toAlertConditionInputs(conditions []swoClient.AlertConditionNodeInput) []swoClient.AlertConditionNodeInput {
-
-	rootNodeId := 0
-=======
 func (model alertConditionModel) toAlertConditionInputs(rootNodeId int) []swoClient.AlertConditionNodeInput {
 
->>>>>>> 2f5b0b52
 	thresholdOperatorCondition, thresholdDataCondition := model.toThresholdConditionInputs()
 	thresholdOperatorCondition.Id = rootNodeId
 	thresholdOperatorCondition.OperandIds = []int{rootNodeId + 1, rootNodeId + 4}
@@ -59,11 +53,7 @@
 		thresholdDataCondition,
 	}
 
-<<<<<<< HEAD
-	return append(conditions, conditionsOrdered...)
-=======
 	return conditions
->>>>>>> 2f5b0b52
 }
 
 // Creates the threshold operation and threshold data nodes by either:
