module github.com/solarwinds/terraform-provider-swo

go 1.23

toolchain go1.23.0

require (
	github.com/cenkalti/backoff/v5 v5.0.0
	github.com/google/go-cmp v0.6.0
	github.com/google/uuid v1.6.0
	github.com/hashicorp/terraform-plugin-docs v0.20.1
	github.com/hashicorp/terraform-plugin-framework v1.13.0
	github.com/hashicorp/terraform-plugin-framework-validators v0.16.0
	github.com/hashicorp/terraform-plugin-go v0.25.0
	github.com/hashicorp/terraform-plugin-sdk/v2 v2.35.0
	github.com/solarwinds/swo-client-go v0.0.14
	github.com/solarwinds/swo-sdk-go/swov1 v0.1.2
	golang.org/x/exp v0.0.0-20230809150735-7b3493d9a819
)

require (
	github.com/ericlagergren/decimal v0.0.0-20221120152707-495c53812d05 // indirect
	github.com/hashicorp/go-retryablehttp v0.7.7 // indirect
<<<<<<< HEAD
	github.com/spyzhov/ajson v0.8.0 // indirect
=======
>>>>>>> 898d19a9
	golang.org/x/sync v0.10.0 // indirect
)

require (
	github.com/BurntSushi/toml v1.2.1 // indirect
	github.com/Khan/genqlient v0.7.0 // indirect
	github.com/Kunde21/markdownfmt/v3 v3.1.0 // indirect
	github.com/Masterminds/goutils v1.1.1 // indirect
	github.com/Masterminds/semver/v3 v3.2.0 // indirect
	github.com/Masterminds/sprig/v3 v3.2.3 // indirect
	github.com/ProtonMail/go-crypto v1.1.0-alpha.2 // indirect
	github.com/agext/levenshtein v1.2.3 // indirect
	github.com/apparentlymart/go-textseg/v15 v15.0.0 // indirect
	github.com/armon/go-radix v1.0.0 // indirect
	github.com/bgentry/speakeasy v0.1.0 // indirect
	github.com/bmatcuk/doublestar/v4 v4.7.1 // indirect
	github.com/cloudflare/circl v1.3.7 // indirect
	github.com/fatih/color v1.16.0 // indirect
	github.com/golang/protobuf v1.5.4 // indirect
	github.com/hashicorp/cli v1.1.6 // indirect
	github.com/hashicorp/errwrap v1.1.0 // indirect
	github.com/hashicorp/go-checkpoint v0.5.0 // indirect; indirectg
	github.com/hashicorp/go-cleanhttp v0.5.2 // indirect
	github.com/hashicorp/go-cty v1.4.1-0.20200414143053-d3edf31b6320 // indirect
	github.com/hashicorp/go-hclog v1.6.3 // indirect
	github.com/hashicorp/go-multierror v1.1.1 // indirect
	github.com/hashicorp/go-plugin v1.6.2 // indirect
	github.com/hashicorp/go-uuid v1.0.3 // indirect
	github.com/hashicorp/go-version v1.7.0 // indirect
	github.com/hashicorp/hc-install v0.9.0 // indirect
	github.com/hashicorp/hcl/v2 v2.22.0 // indirect
	github.com/hashicorp/logutils v1.0.0 // indirect
	github.com/hashicorp/terraform-exec v0.21.0 // indirect
	github.com/hashicorp/terraform-json v0.23.0 // indirect
	github.com/hashicorp/terraform-plugin-log v0.9.0 // indirect
	github.com/hashicorp/terraform-registry-address v0.2.3 // indirect
	github.com/hashicorp/terraform-svchost v0.1.1 // indirect
	github.com/hashicorp/yamux v0.1.1 // indirect
	github.com/huandu/xstrings v1.4.0 // indirect
	github.com/imdario/mergo v0.3.15 // indirect
	github.com/mattn/go-colorable v0.1.13 // indirect
	github.com/mattn/go-isatty v0.0.20 // indirect
	github.com/mattn/go-runewidth v0.0.9 // indirect
	github.com/mitchellh/copystructure v1.2.0 // indirect
	github.com/mitchellh/go-testing-interface v1.14.1 // indirect
	github.com/mitchellh/go-wordwrap v1.0.1 // indirect
	github.com/mitchellh/mapstructure v1.5.0 // indirect
	github.com/mitchellh/reflectwalk v1.0.2 // indirect
	github.com/oklog/run v1.1.0 // indirect
	github.com/posener/complete v1.2.3 // indirect
	github.com/shopspring/decimal v1.3.1 // indirect
	github.com/sirupsen/logrus v1.9.3 // indirect
	github.com/spf13/cast v1.5.0 // indirect
	github.com/vektah/gqlparser/v2 v2.5.16 // indirect
	github.com/vmihailenco/msgpack v4.0.4+incompatible // indirect
	github.com/vmihailenco/msgpack/v5 v5.4.1 // indirect
	github.com/vmihailenco/tagparser/v2 v2.0.0 // indirect
	github.com/yuin/goldmark v1.7.7 // indirect
	github.com/yuin/goldmark-meta v1.1.0 // indirect
	github.com/zclconf/go-cty v1.15.0 // indirect
	go.abhg.dev/goldmark/frontmatter v0.2.0 // indirect
	golang.org/x/crypto v0.31.0 // indirect
	golang.org/x/mod v0.21.0 // indirect
	golang.org/x/net v0.33.0 // indirect
	golang.org/x/sys v0.28.0 // indirect
	golang.org/x/text v0.21.0 // indirect
	golang.org/x/tools v0.22.0 // indirect
	google.golang.org/appengine v1.6.8 // indirect
	google.golang.org/genproto/googleapis/rpc v0.0.0-20240814211410-ddb44dafa142 // indirect
	google.golang.org/grpc v1.67.1 // indirect
	google.golang.org/protobuf v1.35.1 // indirect
	gopkg.in/yaml.v2 v2.4.0 // indirect
	gopkg.in/yaml.v3 v3.0.1 // indirect
)<|MERGE_RESOLUTION|>--- conflicted
+++ resolved
@@ -21,10 +21,7 @@
 require (
 	github.com/ericlagergren/decimal v0.0.0-20221120152707-495c53812d05 // indirect
 	github.com/hashicorp/go-retryablehttp v0.7.7 // indirect
-<<<<<<< HEAD
-	github.com/spyzhov/ajson v0.8.0 // indirect
-=======
->>>>>>> 898d19a9
+  github.com/spyzhov/ajson v0.8.0 // indirect
 	golang.org/x/sync v0.10.0 // indirect
 )
 
